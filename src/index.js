import React from 'react';
import ReactDOM from 'react-dom/client';
import { BrowserRouter } from 'react-router-dom';
import './index.css';
//import './Usecase3/frontend/src/index.css';
import App from './App';
import reportWebVitals from './reportWebVitals';
import { Auth0Provider } from '@auth0/auth0-react';
const root = ReactDOM.createRoot(document.getElementById('root'));
root.render(
<<<<<<< HEAD
  <React.StrictMode>
    <BrowserRouter>
      <App />
    </BrowserRouter>
  </React.StrictMode>
=======
  <Auth0Provider
    domain="dev-ek2dti7hmslc8nga.us.auth0.com"
    clientId="HYU43NklXA0xib7V5EsPlE3dT73RLQ3i"
    cacheLocation="localstorage"
    authorizationParams={{
      redirect_uri: 'http://localhost:3000/callback',
      audience: 'cs4485',
    }}
  >
    <React.StrictMode>
      <App />
    </React.StrictMode>
  </Auth0Provider>
>>>>>>> 1a3f4db6
);

// If you want to start measuring performance in your app, pass a function
// to log results (for example: reportWebVitals(console.log))
// or send to an analytics endpoint. Learn more: https://bit.ly/CRA-vitals
reportWebVitals();<|MERGE_RESOLUTION|>--- conflicted
+++ resolved
@@ -8,13 +8,6 @@
 import { Auth0Provider } from '@auth0/auth0-react';
 const root = ReactDOM.createRoot(document.getElementById('root'));
 root.render(
-<<<<<<< HEAD
-  <React.StrictMode>
-    <BrowserRouter>
-      <App />
-    </BrowserRouter>
-  </React.StrictMode>
-=======
   <Auth0Provider
     domain="dev-ek2dti7hmslc8nga.us.auth0.com"
     clientId="HYU43NklXA0xib7V5EsPlE3dT73RLQ3i"
@@ -25,10 +18,11 @@
     }}
   >
     <React.StrictMode>
+    <BrowserRouter>
       <App />
-    </React.StrictMode>
+    </BrowserRouter>
+  </React.StrictMode>
   </Auth0Provider>
->>>>>>> 1a3f4db6
 );
 
 // If you want to start measuring performance in your app, pass a function
