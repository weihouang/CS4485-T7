--- conflicted
+++ resolved
@@ -10,12 +10,9 @@
 import FaultMainPage from '../components/faultmanagement/mainpage/faultmainpage';
 import FaultSide from '../components/faultmanagement/faultside';
 import DataIngestion from '../components/data_ingestion/DataIngestion';
-<<<<<<< HEAD
 import Performance from '../components/performanceManagement/Performance';
 import AuthWrapper from '../components/authwrapper';
 
-=======
->>>>>>> 27d98fed
 
 const SidebarContext = createContext();
 
@@ -34,19 +31,11 @@
   return (
     <li className="relative flex items-center py-2 px-3 my-1 font-medium rounded-md cursor-pointer transition-colors group hover:bg-gray-500 text-gray-600">
       <NavLink
-<<<<<<< HEAD
-        to={to || '#'}
-        className={({ isActive }) =>
-          `w-full flex items-center ${isActive ? "text-electricblue font-semibold" : ""}`
-        }
-        onClick={to ? undefined : onClick}
-=======
         to={to || "#"}
         className={({ isActive }) =>
           `w-full flex items-center ${isActive ? "text-electricblue font-semibold" : ""}`
         }
         onClick={handleClick} // Use the updated click handler
->>>>>>> 27d98fed
       >
         <span className={`overflow-hidden transition-all ${expanded ? "w-52 ml-3" : "w-0"}`}>
           {label}
@@ -68,16 +57,11 @@
   const sidebarItems = [
     { label: 'Exploratory Data Analysis', component: <Usecase1 /> },
     { label: 'Data Ingestion', component: <DataIngestion />},
-<<<<<<< HEAD
     { label: 'Dashboarding', component: <UC3/>},
-    { label: 'Data Pipelining' },
-=======
-    { label: 'Dashboarding' },
     { 
       label: 'Data Pipelining', 
       url: 'http://localhost:6789',
     },
->>>>>>> 27d98fed
     { label: 'KPI Formulas' },
     { label: 'Data Generation', component: <DataGeneration /> },
     { label: 'Fault Management', component: <FaultMainPage/>},
@@ -89,16 +73,6 @@
     setActiveComponent(component); // Set the active component
   };
 
-<<<<<<< HEAD
-  // if (!isAuthenticated) {
-  //   return <Unauthenticated />;
-  // }
-=======
-
-  if (!isAuthenticated) {
-    return <Unauthenticated />;
-  }
->>>>>>> 27d98fed
 
   let content = (
     <div className="flex flex-col min-h-screen">
@@ -144,7 +118,6 @@
       </div>
     </div>
   );
-<<<<<<< HEAD
 
 
   return (
@@ -153,6 +126,3 @@
     </AuthWrapper>
   )
 }
-=======
-}
->>>>>>> 27d98fed
